
SHELL  := /bin/sh
CD     := cd
MV     := /bin/mv
RM     := /bin/rm
CP     := /bin/cp
PWD    = $(shell /bin/pwd)

export TRICK_HOST_TYPE := $(shell export TRICK_HOME=$(TRICK_HOME) && $(TRICK_HOME)/bin/trick-gte TRICK_HOST_TYPE)
export TRICK_VERSION := $(shell export TRICK_HOME=$(TRICK_HOME) && $(TRICK_HOME)/bin/trick-version -v)
export TRICK_MAJOR := $(shell export TRICK_HOME=$(TRICK_HOME) && $(TRICK_HOME)/bin/trick-version -y)
export TRICK_MINOR := $(shell export TRICK_HOME=$(TRICK_HOME) && $(TRICK_HOME)/bin/trick-version -m)

include $(TRICK_HOME)/share/trick/makefiles/config_${TRICK_HOST_TYPE}.mk
-include $(TRICK_HOME)/share/trick/makefiles/config_user.mk

ifndef TRICK_CC
 export TRICK_CC := $(CC)
endif
ifndef TRICK_CPPC
 export TRICK_CPPC := $(CXX)
endif
ifndef TRICK_LD
 export TRICK_LD := $(LD)
endif

ifndef TRICK_SFLAGS
 export TRICK_SFLAGS :=
endif

export TRICK_CFLAGS
export TRICK_CXXFLAGS
export TRICK_LDFLAGS
export TRICK_SFLAGS
export TRICK_ICG_EXCLUDE
export TRICK_ICG_NOCOMMENT
export TRICK_SWIG_EXCLUDE
export TRICK_GTE_EXT
export TRICK_HOST_CPU := $(shell export TRICK_CC=$(TRICK_CC) && $(TRICK_HOME)/bin/trick-gte TRICK_HOST_CPU)
export TRICK_EXEC_LINK_LIBS = ${PTHREAD_LIBS} $(PYTHON_LIB)
<<<<<<< HEAD
export TRICK_LIBS := ${RPATH} -L${TRICK_LIB_DIR} -ltrick -ltrick_pyip -ltrick_comm -ltrick_math -ltrick_units -ltrick_mm
=======
export TRICK_LIBS = ${RPATH} -L${TRICK_LIB_DIR} -ltrick -ltrick_pyip -ltrick_comm -ltrick_math -ltrick_units
>>>>>>> 9c6dfed6

IO_SRC_DIR     := io_src/
OBJ_DIR        := object_${TRICK_HOST_CPU}
TRICK_STATIC_LIB := ${TRICK_LIB_DIR}/libtrick.a
TRICK_RANLIB =

ifndef CONFIG_MK
ifneq ($(MAKECMDGOALS), clean)
$(error Please run $(TRICK_HOME)/configure before running make)
endif
endif

# Where are the libexec executables
ifneq ("$(wildcard $(TRICK_HOME)/libexec)","")
    LIBEXEC = libexec
else
    LIBEXEC = lib
endif

# Do this section only once
ifeq ($(MAKELEVEL),0)

export TRICK_INCLUDES := -I${TRICK_HOME}/trick_source -I../include -I${TRICK_HOME}/include -I${TRICK_HOME}/include/trick/compat
export TRICK_VERSIONS := -DTRICK_VER=$(TRICK_MAJOR) -DTRICK_MINOR=$(TRICK_MINOR)
TRICK_CFLAGS += $(TRICK_INCLUDES) $(TRICK_VERSIONS) -fpic
ifdef TRICK_CXXFLAGS
    TRICK_CXXFLAGS += $(TRICK_INCLUDES) $(TRICK_VERSIONS) -fpic
else
    TRICK_CXXFLAGS := ${TRICK_CFLAGS}
endif
TRICK_SFLAGS += -I${TRICK_HOME}/share/trick $(TRICK_INCLUDES) $(TRICK_VERSIONS)

# append additional c and cxx flags defined in config_*.mk files.
TRICK_CFLAGS += $(TRICK_ADDITIONAL_CFLAGS)
TRICK_CXXFLAGS += $(TRICK_ADDITIONAL_CXXFLAGS)

# -fexceptions is included to propogate execptions through C code.
TRICK_CFLAGS += -fexceptions

HAVE_ZEROCONF ?= 0
ifeq ($(HAVE_ZEROCONF),1)
TRICK_CFLAGS += -DHAVE_ZEROCONF
TRICK_CXXFLAGS += -DHAVE_ZEROCONF
endif

export USE_ER7_UTILS_INTEGRATORS := 0
ifneq ("$(wildcard $(TRICK_HOME)/trick_source/er7_utils)","")  # if the er7_utils directory exists
  ER7_UTILS_HOME := $(TRICK_HOME)/trick_source/er7_utils
  USE_ER7_UTILS_INTEGRATORS := 1
  TRICK_CFLAGS += -DUSE_ER7_UTILS_INTEGRATORS
  TRICK_CXXFLAGS += -DUSE_ER7_UTILS_INTEGRATORS
endif

endif # MAKELEVEL = 0

ifeq ($(USE_ER7_UTILS_INTEGRATORS), 1)
  TRICK_LIBS += -ler7_utils
endif

ifeq ($(TRICK_FORCE_32BIT), 1)
 TRICK_CFLAGS += -m32
 TRICK_CXXFLAGS += -m32
 TRICK_LDFLAGS += -m32
endif

IS_CC_CLANG = $(shell ${TRICK_CPPC} -xc /dev/null -dM -E | grep -c __clang__)
ifeq ($(IS_CC_CLANG), 1)
 TRICK_CFLAGS += -fcolor-diagnostics
 TRICK_CXXFLAGS += -fcolor-diagnostics
else
 GCC_MAJOR:=$(shell $(TRICK_CC) -dumpversion | cut -f1 -d.)
 GCC_MINOR:=$(shell $(TRICK_CC) -dumpversion | cut -f2 -d.)
endif

ifneq ($(HDF5),)
ifneq ($(HDF5),/usr)
 HDF5_LIB := -L$(HDF5)/lib -lhdf5_hl -lhdf5 -lsz
 HAVE_HDF5_HOME_LIB64 := $(shell test -e ${HDF5}/lib64 && echo "1")
 ifeq ($(HAVE_HDF5_HOME_LIB64),1)
   HDF5_LIB = -L$(HDF5)/lib64 $(HDF5_LIB)
 endif
else
 HDF5_LIB = -lhdf5_hl -lhdf5
endif
endif

HAVE_GSL := $(shell test -e ${GSL_HOME}/include/gsl && echo "1")
ifeq ($(HAVE_GSL),1)
  ifneq ($(GSL_HOME),/usr)
  HAVE_GSL_HOME_LIB64 := $(shell test -e ${GSL_HOME}/lib64 && echo "1")
    ifeq ($(HAVE_GSL_HOME_LIB64),1)
      TRICK_EXEC_LINK_LIBS += -L$(GSL_HOME)/lib64
    endif
  TRICK_EXEC_LINK_LIBS += -L$(GSL_HOME)/lib
  endif
  TRICK_EXEC_LINK_LIBS += -lgsl -lgslcblas
endif

TRICK_INCLUDE = $(shell $(PERL) -e '@inc_paths = "${TRICK_CFLAGS}" =~ /-I\s*(\S+)/g ; foreach $$i (@inc_paths) { print "-I$$i " if (-e $$i)}')
TRICK_DEFINES = $(shell $(PERL) -e '@defines = "${TRICK_CFLAGS}" =~ /-D\s*(\S+)/g ; foreach $$i (@defines) { print "-D$$i "}')

DEPFILE = $(PWD)/Makefile_deps
DEPTEMPFILE = $(PWD)/Makefile_temp_depends
<|MERGE_RESOLUTION|>--- conflicted
+++ resolved
@@ -38,11 +38,7 @@
 export TRICK_GTE_EXT
 export TRICK_HOST_CPU := $(shell export TRICK_CC=$(TRICK_CC) && $(TRICK_HOME)/bin/trick-gte TRICK_HOST_CPU)
 export TRICK_EXEC_LINK_LIBS = ${PTHREAD_LIBS} $(PYTHON_LIB)
-<<<<<<< HEAD
-export TRICK_LIBS := ${RPATH} -L${TRICK_LIB_DIR} -ltrick -ltrick_pyip -ltrick_comm -ltrick_math -ltrick_units -ltrick_mm
-=======
-export TRICK_LIBS = ${RPATH} -L${TRICK_LIB_DIR} -ltrick -ltrick_pyip -ltrick_comm -ltrick_math -ltrick_units
->>>>>>> 9c6dfed6
+export TRICK_LIBS = ${RPATH} -L${TRICK_LIB_DIR} -ltrick -ltrick_pyip -ltrick_comm -ltrick_math -ltrick_units -ltrick_mm
 
 IO_SRC_DIR     := io_src/
 OBJ_DIR        := object_${TRICK_HOST_CPU}
